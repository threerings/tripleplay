//
// Triple Play - utilities for use in PlayN-based games
// Copyright (c) 2011-2014, Three Rings Design, Inc. - All rights reserved.
// http://github.com/threerings/tripleplay/blob/master/LICENSE

package tripleplay.ui;

import java.util.ArrayList;
import java.util.List;

import pythagoras.f.Dimension;
import pythagoras.f.IRectangle;
import pythagoras.f.Rectangle;
import react.Closeable;
import react.UnitSlot;

import tripleplay.ui.Composite;
import tripleplay.ui.Container;
import tripleplay.ui.Element;
import tripleplay.ui.Group;
import tripleplay.ui.Interface;
import tripleplay.ui.Layout;
import tripleplay.ui.Scroller;
import tripleplay.ui.layout.AxisLayout;
import static tripleplay.ui.Log.log;

/**
<<<<<<< HEAD
 * A scrolling vertical display, optimized for showing potentially very long lists such as
 * a chat log. Supports: <ul>
=======
 * A scrolling vertical display, optimized for showing potentially very long lists such as a chat
 * log. Supports:
 *
 * <ul>
>>>>>>> 8d71b449
 * <li>addition of new elements on the end</li>
 * <li>pruning old elements from the beginning</li>
 * <li>progressive rendering of newly visible items in the list</li>
 * <li>automatically keeping the last item visible</li>
 * <li>purging of old rendered elements that are no longer visible
 * </ul>
 *
 * Items are stored in a backing array. Each entry in the array may or may not have a corresponding
 * Element visible (presuming that the rendering and storage of elements is expensive). When the
<<<<<<< HEAD
 * user scrolls, entries are rendered on demand using {@link #render}. Entries that are not visible
 * use an estimated size for layout purposes. This of course may produce some artifacts during
 * scrolling, which is the penalty of not computing the exact size.
 *
 * <p>NOTE: The elements in the UI (type {@code W}) must not be mutated after rendering and must
 * have a constant size given a particular item and width. See {@link #render}.
=======
 * user scrolls, entries are rendered on demand using {@link HistoryGroup#render(Entry)}. Entries
 * that are not visible use an estimated size for layout purposes. This of course may produce some
 * artifacts during scrolling, which is the penalty of not computing the exact size.
 *
 * <p>NOTE: The elements in the UI (type {@code W}) must not be mutated after rendering and must
 * have a constant size given a particular item and width. See {@link HistoryGroup#render(Entry)}.
>>>>>>> 8d71b449
 *
 * @param <T> The type of item backing this history
 * @param <W> The type of element or widget stored in this history
 */
public abstract class HistoryGroup<T, W extends Element<?>> extends Composite<HistoryGroup<T, W>>
{
    /** A label that exposes the width hint and preferred size. */
    public static class RenderableLabel extends Label
    {
        /** Creates a new label. */
        public RenderableLabel (String text) {
            super(text);
        }

        /** Calculates the size of the label, using the given width hint. */
        public Dimension calcSize (float hintX) {
            return new Dimension(preferredSize(hintX, 0));
        }
    }

    /** History group of just labels. This makes some lightweight use cases really easy. */
    public static class Labels extends HistoryGroup<String, RenderableLabel>
    {
        @Override protected void render (final Entry entry) {
            entry.element = new RenderableLabel(entry.item);
        }

        @Override protected void calcSize (Entry entry) {
            entry.size = entry.element.calcSize(_entriesWidth);
        }
    }

    /** Tests if the history is currently at the bottom. If the history is at the bottom, then
     * subsequent additions will cause automatic scrolling. By default, new groups are at the
     * bottom. Subsequent upward scrolling will clear this and scrolling to the bottom will
     * set it again. */
    public boolean atBottom () {
        return _atBottom;
    }

    /** Issues a request to scroll to the bottom of the list of history elements. */
    public void scrollToBottom () {
        _scroller.queueScroll(0, Float.MAX_VALUE);
    }

    /** Prunes the given number of entries from the beginning of the history. */
    public void pruneOld (int adjustment) {
        if (adjustment != 0) {
            _entriesGroup.removeOldEntries(_baseIndex + adjustment);
            _entries.subList(0, Math.min(adjustment, _entries.size())).clear();
            _baseIndex += adjustment;
        }
    }

    /** Adds a new item to the end of the history. If the history is at the bottom, the item
     * will be rendered immediately, otherwise the message group is invalidated so that the
     * scroll bounds will be updated. */
    public void addItem (T item) {
        // always add a new entry
        Entry entry = addEntry(item);

        // if we're not currently displayed, do nothing else
        if (!_added) {
            return;
        }

        // render immediately if at the bottom
        if (atBottom()) {
            _entriesGroup.addEntry(entry);
        } else {
            _entriesGroup.invalidate();
        }

        // pick up the changes, if any (probably not)
        schedule();

        // keep up with the scrolling
        maybeScrollToBottom();
    }

    /** Sets the vertical gap between history elements. By default, the gap is set to 1. */
    public void setVerticalGap (int vgap) {
        _vgap = vgap;
        _entriesGroup.invalidate();
    }

    protected void update () {
        if (!_added) {
            log.warning("Whassup, scheduled while removed?");
            cancel();
            return;
        }

        if (_widthUpdated) {
            // a bit cumbersome, but rare... remove all previously created labels
            _entriesGroup.removeAllEntries();
            _widthUpdated = false;
        }

        // maybe wait until next frame to get valid
        if (!isSet(Flag.VALID)) return;

        if (_entries.size() == 0) {
            // no entries, we're done here
            cancel();
            return;
        }

        // walk up from the bottom and render the first null one
        int bottom = findEntry(_scroller.ypos() + _viewHeight);
        int top = bottom;
        for (; top >= 0; top--) {
            Entry e = _entries.get(top);
            if (e.ypos + e.size.height() < _scroller.ypos()) {
                break;
            }
            if (e.element == null) {
                // render this one and do more next update
                // TODO: use a maximum frame time
                _entriesGroup.addEntry(e);
                return;
            }
        }

        // all entries in view are rendered, now delete ones that are far away
        float miny = _scroller.ypos() - _viewHeight;
        float maxy = _scroller.ypos() + _viewHeight * 2;

        // walk up one more view height
        for (; top >= 0; top--) {
            Entry e = _entries.get(top);
            if (e.bottom() < miny) {
                break;
            }
        }

        // walk down one more view height
        for (int size = _entries.size(); bottom < size; bottom++) {
            Entry e = _entries.get(bottom);
            if (e.ypos >= maxy) {
                break;
            }
        }

        _entriesGroup.removeEntriesNotInRange(_baseIndex + top, _baseIndex + bottom);
        cancel();
    }

    /** Creates a new history group. */
    protected HistoryGroup () {
        setLayout(AxisLayout.horizontal().stretchByDefault().offStretch());
        initChildren(_scroller = new Scroller(_entriesGroup = new EntriesGroup()).setBehavior(Scroller.Behavior.VERTICAL));
    }

    /** Sets up the {@link Entry#element} member. After this call, the element will be added to
     * the group so that style information is available.
     * <p>Note that the {@code Element.size()} value is ignored and only the entry size is
     * considered during layout, as determined in {@link #calcSize(Entry)}. */
    protected abstract void render (Entry entry);

    /** Calculates and sets the {@link Entry#size} member, according to the current
     * {@link #_entriesWidth}. Normally this must be done using a Widget that exposes its
     * {@code preferredSize} method and allows a wrap width to be set.
     * <p>This method is called after the {@link Entry#element} member is added to the group so
     * that style information can be determined.</p> */
    protected abstract void calcSize (Entry entry);

    /** Called during layout after a change to {@link #_entriesWidth} occurs. Subclasses may want
     * to update some internal layout state that relies on the width. */
    protected void didUpdateWidth (float oldWidth) {}

    /** Sets the estimated height for entries that are currently not in view. */
    protected void setEstimatedHeight (float height) {
        _estimatedSize = new Dimension(1, height);
        _entriesGroup.invalidate();
    }

    /** Scroll to the bottom if they were already at the bottom. */
    protected void maybeScrollToBottom () {
        if (atBottom()) {
            scrollToBottom();
        }
    }

    /** Convenience method to clear out all currently rendered messages and do them again. */
    protected void resetEntries () {
        _entriesGroup.removeAllEntries();
        schedule();
    }

    /** Adds a new history entry without the UI check or the scrolling to bottom. Useful for batch
     * additions from the subclass/game model of the backing storage. */
    protected Entry addEntry (T item) {
        Entry entry = new Entry(item, _baseIndex + _entries.size());
        _entries.add(entry);
        return entry;
    }

    @Override protected void wasAdded () {
        super.wasAdded();
        _added = true;

        // update the elements for visible entries later
        schedule();
    }

    @Override protected void wasRemoved () {
        _added = false;

        // free up the all currently rendered elements for garbage collection
        _entriesGroup.removeAllEntries();

        // kill off task
        cancel();

        super.wasRemoved();
    }

    @Override protected Class<?> getStyleClass () {
        return HistoryGroup.class;
    }

    protected void schedule () {
        if (_conn == Closeable.Util.NOOP && _added) {
            _conn = root().iface.frame.connect(new UnitSlot() {
                public void onEmit () { update(); }
            });
        }
    }

    protected void cancel () {
        _conn = Closeable.Util.close(_conn);
    }

    /** Find the index of the entry at the given y position. */
    protected int findEntry (float ypos) {
        int max = _entries.size() - 1, low = 0, high = max;
        while (low <= high) {
            int mid = (low + high) >>> 1;
            float midpos = _entries.get(mid).ypos;
            if (ypos > midpos) {
                low = mid + 1;
            } else if (ypos < midpos) {
                high = mid - 1;
            } else {
                return mid; // key found
            }
        }
        return Math.min(low, max);
    }

    /**
     * An item in the history and associated layout info.
     */
    protected class Entry
    {
        /** The item. */
        public final T item;

        /** The unique index for this entry (increases by one per new entry). */
        public final int index;

        /** The last rendered size of the entry, or the estimated size if not in view. */
        public Dimension size = _estimatedSize;

        /** The y position of the top of this entry. */
        public float ypos;

        /** The rendered element for this entry, if it is currently in view. */
        public W element;

        /**
         * Creates a new entry.
         */
        public Entry (T message, int index) {
            this.item = message;
            this.index = index;
        }

        /** Do the full on render of everything, if needed. */
        public W render () {
            if (element != null) {
                return element;
            }

            HistoryGroup.this.render(this);
            return element;
        }

        public float bottom () {
            return ypos + size.height();
        }
    }

    /** Groups the rendered items in the history. */
    protected class EntriesGroup extends Group
        implements Scroller.Clippable
    {
        public EntriesGroup () {
            super(new EntriesLayout());
        }

        @Override public void setViewArea (float width, float height) {
            _viewHeight = height;
            maybeScrollToBottom();
        }

        @Override public void setPosition (float x, float y) {
            IRectangle bounds = bounds(new Rectangle());
            if (_viewHeight > bounds.height()) {
                // nail the group to the bottom of the scroll area.
                layer.setTranslation(x, _viewHeight - bounds.height());
                _atBottom = true;
            } else {
                layer.setTranslation(x, (float)Math.floor(y));
                _atBottom = -y == bounds.height() - _viewHeight;
            }
            schedule();
        }

        public void addEntry (Entry e) {
            // find the place to insert the entry
            int position = _renderedEntries.size() - 1;
            for (; position >= 0; position--) {
                Entry test = _renderedEntries.get(position);
                if (e.index > test.index) {
                    break;
                }
            }

            // add the rendered item to the ui
            position++;
            add(position, e.render());
            calcSize(e);

            // keep track of what we've rendered
            _renderedEntries.add(position, e);
        }

        public void removeEntry (Entry e) {
            int index = _renderedEntries.indexOf(e);
            if (index == -1) throw new IllegalArgumentException(
                "Removing entry that isn't in the list: " + e);
            removeUI(index);
        }

        public void removeOldEntries (int minIndex) {
            removeEntriesNotInRange(minIndex, Integer.MAX_VALUE);
        }

        public void removeEntriesNotInRange (int minIndex, int maxIndex) {
            for (int ii = 0; ii < _renderedEntries.size();) {
                int index = _renderedEntries.get(ii).index;
                if (index < minIndex || index > maxIndex) {
                    removeUI(ii);
                } else {
                    ii++;
                }
            }
        }

        public void removeAllEntries () {
            while (!_renderedEntries.isEmpty()) {
                removeUI(_renderedEntries.size() - 1);
            }
        }

        protected void removeUI (int index) {
            if (childAt(index) != _renderedEntries.get(index).element)
                throw new IllegalArgumentException("Mismatched entry and element");
            destroyAt(index);
            _renderedEntries.get(index).element = null;
            _renderedEntries.remove(index);
        }

        /** List of entries in exact correspondence with _children. */
        protected List<Entry> _renderedEntries = new ArrayList<Entry>();
    }

    /**
     * Lays out the history items.
     */
    protected class EntriesLayout extends Layout
    {
        @Override
        public Dimension computeSize (Container<?> elems, float hintX, float hintY) {
            // report a large width since we expect to always be stretched, not fixed
            Dimension size = new Dimension(4096, 0);
            if (!_entries.isEmpty()) {
                size.height += _vgap * (_entries.size() - 1);
                for (Entry e : _entries) {
                    size.height += e.size.height();
                }
            }
            return size;
        }

        @Override
        public void layout (Container<?> elems, float left, float top, float width, float height) {
            // deal with width updates
            if (_entriesWidth != width) {
                // update our width
                float old = _entriesWidth;
                _entriesWidth = width;

                didUpdateWidth(old);

                // schedule the refresh
                _widthUpdated = true;
                schedule();
            }

            // update all entries so they have a sensible ypos when needed
            for (Entry e : _entries) {
                float eheight = e.size.height();
                if (e.element != null) {
                    setBounds(e.element, left, top, e.size.width(), eheight);
                }
                e.ypos = top;
                top += eheight + _vgap;
            }
        }
    }

    /** The scrollable area, our only proper child. */
    protected Scroller _scroller;

    /** The rendered items contained in the scrollable area. */
    protected EntriesGroup _entriesGroup;

    /** A frame tick registration, or NOOP if we're not updating. */
    protected Closeable _conn = Closeable.Util.NOOP;

    /** The list of history entries. */
    protected List<Entry> _entries = new ArrayList<Entry>();

    /** The current width of the rendered items group, or 0 prior to layout. */
    protected float _entriesWidth;

    /** The vertical gap between history items. */
    protected int _vgap = 1;

    /** The current height of the view area (this can be different from _scroller.size() if it
     * is ever given an inset background. */
    protected float _viewHeight;

    /** Set if we discover a change to the width during layout that needs to update UI on the
     * next update. */
    protected boolean _widthUpdated;

    /** Set if we should automatically scroll to show newly added items. */
    protected boolean _atBottom = true;

    /** Tracks isAdded(), for faster testing. */
    protected boolean _added;

    /** The unique index of the 0th entry in the history. */
    protected int _baseIndex;

    /** The size to use for new, unrendered, history entries. */
    protected Dimension _estimatedSize = new Dimension(1, 18f);
}<|MERGE_RESOLUTION|>--- conflicted
+++ resolved
@@ -25,15 +25,10 @@
 import static tripleplay.ui.Log.log;
 
 /**
-<<<<<<< HEAD
- * A scrolling vertical display, optimized for showing potentially very long lists such as
- * a chat log. Supports: <ul>
-=======
  * A scrolling vertical display, optimized for showing potentially very long lists such as a chat
  * log. Supports:
  *
  * <ul>
->>>>>>> 8d71b449
  * <li>addition of new elements on the end</li>
  * <li>pruning old elements from the beginning</li>
  * <li>progressive rendering of newly visible items in the list</li>
@@ -43,21 +38,12 @@
  *
  * Items are stored in a backing array. Each entry in the array may or may not have a corresponding
  * Element visible (presuming that the rendering and storage of elements is expensive). When the
-<<<<<<< HEAD
  * user scrolls, entries are rendered on demand using {@link #render}. Entries that are not visible
  * use an estimated size for layout purposes. This of course may produce some artifacts during
  * scrolling, which is the penalty of not computing the exact size.
  *
  * <p>NOTE: The elements in the UI (type {@code W}) must not be mutated after rendering and must
  * have a constant size given a particular item and width. See {@link #render}.
-=======
- * user scrolls, entries are rendered on demand using {@link HistoryGroup#render(Entry)}. Entries
- * that are not visible use an estimated size for layout purposes. This of course may produce some
- * artifacts during scrolling, which is the penalty of not computing the exact size.
- *
- * <p>NOTE: The elements in the UI (type {@code W}) must not be mutated after rendering and must
- * have a constant size given a particular item and width. See {@link HistoryGroup#render(Entry)}.
->>>>>>> 8d71b449
  *
  * @param <T> The type of item backing this history
  * @param <W> The type of element or widget stored in this history
